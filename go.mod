module github.com/runZeroInc/excrypto

go 1.23.1

require (
	github.com/google/go-cmp v0.7.0
	github.com/op/go-logging v0.0.0-20160315200505-970db520ece7
<<<<<<< HEAD
	github.com/stretchr/testify v1.10.0
	github.com/weppos/publicsuffix-go v0.50.0
=======
	github.com/stretchr/testify v1.11.0
	github.com/weppos/publicsuffix-go v0.40.2
>>>>>>> 86c587a1
	golang.org/x/crypto v0.41.0
	golang.org/x/sys v0.35.0
	golang.org/x/term v0.34.0
	gopkg.in/check.v1 v1.0.0-20180628173108-788fd7840127
)

require (
	github.com/davecgh/go-spew v1.1.1 // indirect
	github.com/kr/pretty v0.1.0 // indirect
	github.com/kr/text v0.1.0 // indirect
	github.com/pmezard/go-difflib v1.0.0 // indirect
<<<<<<< HEAD
	golang.org/x/net v0.43.0 // indirect
=======
	golang.org/x/net v0.42.0 // indirect
>>>>>>> 86c587a1
	golang.org/x/text v0.28.0 // indirect
	gopkg.in/yaml.v3 v3.0.1 // indirect
)<|MERGE_RESOLUTION|>--- conflicted
+++ resolved
@@ -5,13 +5,8 @@
 require (
 	github.com/google/go-cmp v0.7.0
 	github.com/op/go-logging v0.0.0-20160315200505-970db520ece7
-<<<<<<< HEAD
 	github.com/stretchr/testify v1.10.0
-	github.com/weppos/publicsuffix-go v0.50.0
-=======
 	github.com/stretchr/testify v1.11.0
-	github.com/weppos/publicsuffix-go v0.40.2
->>>>>>> 86c587a1
 	golang.org/x/crypto v0.41.0
 	golang.org/x/sys v0.35.0
 	golang.org/x/term v0.34.0
@@ -23,11 +18,8 @@
 	github.com/kr/pretty v0.1.0 // indirect
 	github.com/kr/text v0.1.0 // indirect
 	github.com/pmezard/go-difflib v1.0.0 // indirect
-<<<<<<< HEAD
 	golang.org/x/net v0.43.0 // indirect
-=======
 	golang.org/x/net v0.42.0 // indirect
->>>>>>> 86c587a1
 	golang.org/x/text v0.28.0 // indirect
 	gopkg.in/yaml.v3 v3.0.1 // indirect
 )